--- conflicted
+++ resolved
@@ -13,10 +13,9 @@
 from library.transforms import (
     apply_receptor_rules,
     classify_token,
-<<<<<<< HEAD
+
     find_mutations,
-=======
->>>>>>> ac7f86bb
+
     normalize_target_name,
     replace_specials,
     replace_roman_numerals,
@@ -59,7 +58,7 @@
     assert classify_token("Arg97fs*5") == "INDEL_LIKE"
     assert classify_token("install") == "NONE"
     assert classify_token("h3r") == "COMMON_ALIAS"
-<<<<<<< HEAD
+
     assert classify_token("v1a") == "COMMON_ALIAS"
     assert classify_token("d2l") == "COMMON_ALIAS"
     assert classify_token("s1p") == "COMMON_ALIAS"
@@ -68,14 +67,8 @@
     assert classify_token("p110delta") == "NONE"
 
 
-def test_alias_tokens_not_detected_as_mutations() -> None:
-    assert find_mutations("vasopressin v1a receptor") == []
-    assert find_mutations("dopamine d2l receptor") == []
-    assert find_mutations("dopamine d3r receptor") == []
-    assert find_mutations("muscarinic m2r receptor") == []
-    assert find_mutations("s1p receptor") == []
-=======
->>>>>>> ac7f86bb
+
+
 
 
 def test_read_target_names_missing_column(tmp_path: Path) -> None:
