--- conflicted
+++ resolved
@@ -34,12 +34,7 @@
     df["clean_text"] = [r.clean_text for r in results]
 
     df["clean_text_alt"] = [r.clean_text_alt for r in results]
-<<<<<<< HEAD
     df["query_tokens"] = ["|".join(r.query_tokens) for r in results]
-=======
-
-    df["query_tokens"] = [" ".join(r.query_tokens) for r in results]
->>>>>>> ef0cbb3b
     df["gene_like_candidates"] = [" ".join(r.gene_like_candidates) for r in results]
     df["hints"] = [r.hints for r in results]
     df["rules_applied"] = [r.rules_applied for r in results]
