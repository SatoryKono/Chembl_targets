--- conflicted
+++ resolved
@@ -353,11 +353,7 @@
 
 CandidateRule = Tuple[
     re.Pattern[str],
-<<<<<<< HEAD
-    Sequence[str] | Callable[[re.Match[str]], Sequence[str]],
-=======
     Union[Sequence[str], Callable[[re.Match[str]], Sequence[str]]],
->>>>>>> de13f4a7
     bool,
 ]
 
